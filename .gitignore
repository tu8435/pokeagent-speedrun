--- conflicted
+++ resolved
@@ -181,10 +181,4 @@
 
 # PyPI configuration file
 .pypirc
-<<<<<<< HEAD
-.vscode
-
-Miniconda3*.sh
-=======
-.vscode
->>>>>>> f43023d4
+.vscode